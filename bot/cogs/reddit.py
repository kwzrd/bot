import asyncio
import logging
import random
import textwrap
<<<<<<< HEAD
from collections import namedtuple
=======
>>>>>>> ad1a33e8
from datetime import datetime, timedelta
from typing import List

from aiohttp import BasicAuth
from discord import Colour, Embed, TextChannel
from discord.ext.commands import Bot, Cog, Context, group
from discord.ext.tasks import loop

from bot.constants import Channels, ERROR_REPLIES, Emojis, Reddit as RedditConfig, STAFF_ROLES, Webhooks
from bot.converters import Subreddit
from bot.decorators import with_role
from bot.pagination import LinePaginator

log = logging.getLogger(__name__)


class Reddit(Cog):
    """Track subreddit posts and show detailed statistics about them."""

    USER_AGENT = "docker-python3:Discord Bot of PythonDiscord (https://pythondiscord.com/):1.0.0 (by /u/PythonDiscord)"
    URL = "https://www.reddit.com"
    OAUTH_URL = "https://oauth.reddit.com"
    MAX_RETRIES = 3

    def __init__(self, bot: Bot):
        self.bot = bot

        self.webhook = None
        self.access_token = None
        bot.loop.create_task(self.init_reddit_ready())

        self.auto_poster_loop.start()

    def cog_unload(self) -> None:
        """Stops the loops when the cog is unloaded."""
        self.auto_poster_loop.cancel()
        if self.access_token.expires_at < datetime.utcnow():
            self.revoke_access_token()

    async def init_reddit_ready(self) -> None:
        """Sets the reddit webhook when the cog is loaded."""
        await self.bot.wait_until_ready()
        if not self.webhook:
            self.webhook = await self.bot.fetch_webhook(Webhooks.reddit)

    @property
    def channel(self) -> TextChannel:
        """Get the #reddit channel object from the bot's cache."""
        return self.bot.get_channel(Channels.reddit)

    async def get_access_token(self) -> None:
        """Get Reddit access tokens."""
        headers = {"User-Agent": self.USER_AGENT}
        data = {
            "grant_type": "client_credentials",
            "duration": "temporary"
        }

        log.info(f"{RedditConfig.client_id}, {RedditConfig.secret}")
        self.client_auth = BasicAuth(RedditConfig.client_id, RedditConfig.secret)

        for _ in range(self.MAX_RETRIES):
            response = await self.bot.http_session.post(
                url=f"{self.URL}/api/v1/access_token",
                headers=headers,
                auth=self.client_auth,
                data=data
            )
            if response.status == 200 and response.content_type == "application/json":
                content = await response.json()
                AccessToken = namedtuple("AccessToken", ["token", "expires_at"])
                self.access_token = AccessToken(
                    token=content["access_token"],
                    expires_at=datetime.utcnow() + timedelta(hours=1)
                )
                self.headers = {
                    "Authorization": "bearer " + self.access_token.token,
                    "User-Agent": self.USER_AGENT
                }
                return

            await asyncio.sleep(3)

        log.error("Authentication with Reddit API failed. Unloading extension.")
        self.bot.remove_cog(self.__class__.__name__)
        return

    async def revoke_access_token(self) -> None:
        """Revoke the access token for Reddit API."""
        # Access tokens are valid for 1 hour.
        # The token should be revoked, since the API is called only once a day.
        headers = {"User-Agent": self.USER_AGENT}
        data = {
            "token": self.access_token.token,
            "token_type_hint": "access_token"
        }

        response = await self.bot.http_session.post(
            url=f"{self.URL}/api/v1/revoke_token",
            headers=headers,
            auth=self.client_auth,
            data=data
        )
        if response.status == 204 and response.content_type == "application/json":
            self.access_token = None
            self.headers = None
            return

        log.warning(f"Unable to revoke access token, status code {response.status}.")

    async def fetch_posts(self, route: str, *, amount: int = 25, params: dict = None) -> List[dict]:
        """A helper method to fetch a certain amount of Reddit posts at a given route."""
        # Reddit's JSON responses only provide 25 posts at most.
        if not 25 >= amount > 0:
            raise ValueError("Invalid amount of subreddit posts requested.")

        if params is None:
            params = {}

        url = f"{self.OAUTH_URL}/{route}"
        for _ in range(self.MAX_RETRIES):
            response = await self.bot.http_session.get(
                url=url,
                headers=self.headers,
                params=params
            )
            if response.status == 200 and response.content_type == 'application/json':
                # Got appropriate response - process and return.
                content = await response.json()
                posts = content["data"]["children"]
                return posts[:amount]

            await asyncio.sleep(3)

        log.debug(f"Invalid response from: {url} - status code {response.status}, mimetype {response.content_type}")
        return list()  # Failed to get appropriate response within allowed number of retries.

    async def get_top_posts(self, subreddit: Subreddit, time: str = "all", amount: int = 5) -> Embed:
        """
        Get the top amount of posts for a given subreddit within a specified timeframe.

        A time of "all" will get posts from all time, "day" will get top daily posts and "week" will get the top
        weekly posts.

        The amount should be between 0 and 25 as Reddit's JSON requests only provide 25 posts at most.
        """
        embed = Embed(description="")

        posts = await self.fetch_posts(
            route=f"{subreddit}/top",
            amount=amount,
            params={"t": time}
        )

        if not posts:
            embed.title = random.choice(ERROR_REPLIES)
            embed.colour = Colour.red()
            embed.description = (
                "Sorry! We couldn't find any posts from that subreddit. "
                "If this problem persists, please let us know."
            )

            return embed

        for post in posts:
            data = post["data"]

            text = data["selftext"]
            if text:
                text = textwrap.shorten(text, width=128, placeholder="...")
                text += "\n"  # Add newline to separate embed info

            ups = data["ups"]
            comments = data["num_comments"]
            author = data["author"]

            title = textwrap.shorten(data["title"], width=64, placeholder="...")
            link = self.URL + data["permalink"]

            embed.description += (
                f"**[{title}]({link})**\n"
                f"{text}"
                f"{Emojis.upvotes} {ups} {Emojis.comments} {comments} {Emojis.user} {author}\n\n"
            )

        embed.colour = Colour.blurple()
        return embed

    @loop()
    async def auto_poster_loop(self) -> None:
        """Post the top 5 posts daily, and the top 5 posts weekly."""
        # once we upgrade to d.py 1.3 this can be removed and the loop can use the `time=datetime.time.min` parameter
        now = datetime.utcnow()
        tomorrow = now + timedelta(days=1)
        midnight_tomorrow = tomorrow.replace(hour=0, minute=0, second=0)
        seconds_until = (midnight_tomorrow - now).total_seconds()

        await asyncio.sleep(seconds_until)

        await self.bot.wait_until_ready()
        if not self.webhook:
            await self.bot.fetch_webhook(Webhooks.reddit)

        if not self.access_token:
            await self.get_access_token()
        elif self.access_token.expires_at < datetime.utcnow():
            await self.get_access_token()

        if datetime.utcnow().weekday() == 0:
            await self.top_weekly_posts()
            # if it's a monday send the top weekly posts

        for subreddit in RedditConfig.subreddits:
            top_posts = await self.get_top_posts(subreddit=subreddit, time="day")
            await self.webhook.send(username=f"{subreddit} Top Daily Posts", embed=top_posts)

    async def top_weekly_posts(self) -> None:
        """Post a summary of the top posts."""
        for subreddit in RedditConfig.subreddits:
            # Send and pin the new weekly posts.
            top_posts = await self.get_top_posts(subreddit=subreddit, time="week")

            message = await self.webhook.send(wait=True, username=f"{subreddit} Top Weekly Posts", embed=top_posts)

            if subreddit.lower() == "r/python":
                if not self.channel:
                    log.warning("Failed to get #reddit channel to remove pins in the weekly loop.")
                    return

                # Remove the oldest pins so that only 12 remain at most.
                pins = await self.channel.pins()

                while len(pins) >= 12:
                    await pins[-1].unpin()
                    del pins[-1]

                await message.pin()

    @group(name="reddit", invoke_without_command=True)
    async def reddit_group(self, ctx: Context) -> None:
        """View the top posts from various subreddits."""
        await ctx.invoke(self.bot.get_command("help"), "reddit")

    @reddit_group.command(name="top")
    async def top_command(self, ctx: Context, subreddit: Subreddit = "r/Python") -> None:
        """Send the top posts of all time from a given subreddit."""
        if not self.access_token:
            await self.get_access_token()
        elif self.access_token.expires_at < datetime.utcnow():
            await self.get_access_token()
        async with ctx.typing():
            embed = await self.get_top_posts(subreddit=subreddit, time="all")

        await ctx.send(content=f"Here are the top {subreddit} posts of all time!", embed=embed)

    @reddit_group.command(name="daily")
    async def daily_command(self, ctx: Context, subreddit: Subreddit = "r/Python") -> None:
        """Send the top posts of today from a given subreddit."""
        if not self.access_token:
            await self.get_access_token()
        elif self.access_token.expires_at < datetime.utcnow():
            await self.get_access_token()
        async with ctx.typing():
            embed = await self.get_top_posts(subreddit=subreddit, time="day")

        await ctx.send(content=f"Here are today's top {subreddit} posts!", embed=embed)

    @reddit_group.command(name="weekly")
    async def weekly_command(self, ctx: Context, subreddit: Subreddit = "r/Python") -> None:
        """Send the top posts of this week from a given subreddit."""
        if not self.access_token:
            await self.get_access_token()
        elif self.access_token.expires_at < datetime.utcnow():
            await self.get_access_token()
        async with ctx.typing():
            embed = await self.get_top_posts(subreddit=subreddit, time="week")

        await ctx.send(content=f"Here are this week's top {subreddit} posts!", embed=embed)

    @with_role(*STAFF_ROLES)
    @reddit_group.command(name="subreddits", aliases=("subs",))
    async def subreddits_command(self, ctx: Context) -> None:
        """Send a paginated embed of all the subreddits we're relaying."""
        embed = Embed()
        embed.title = "Relayed subreddits."
        embed.colour = Colour.blurple()

        await LinePaginator.paginate(
            RedditConfig.subreddits,
            ctx, embed,
            footer_text="Use the reddit commands along with these to view their posts.",
            empty=False,
            max_lines=15
        )


def setup(bot: Bot) -> None:
    """Reddit cog load."""
    bot.add_cog(Reddit(bot))
    log.info("Cog loaded: Reddit")<|MERGE_RESOLUTION|>--- conflicted
+++ resolved
@@ -2,10 +2,7 @@
 import logging
 import random
 import textwrap
-<<<<<<< HEAD
 from collections import namedtuple
-=======
->>>>>>> ad1a33e8
 from datetime import datetime, timedelta
 from typing import List
 
