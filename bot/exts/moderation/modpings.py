--- conflicted
+++ resolved
@@ -9,13 +9,9 @@
 from bot.bot import Bot
 from bot.constants import Colours, Emojis, Guild, Icons, MODERATION_ROLES, Roles
 from bot.converters import Expiry
-<<<<<<< HEAD
-from bot.utils.scheduling import Scheduler, create_task
-=======
 from bot.log import get_logger
 from bot.utils import scheduling
 from bot.utils.scheduling import Scheduler
->>>>>>> aec75bda
 
 log = get_logger(__name__)
 
@@ -43,16 +39,15 @@
         self.guild = None
         self.moderators_role = None
 
-<<<<<<< HEAD
-        self.reschedule_task = self.bot.loop.create_task(self.reschedule_roles(), name="mod-pings-reschedule")
-        self.modpings_schedule_task = create_task(self.reschedule_modpings_schedule(), event_loop=self.bot.loop)
-=======
+        self.modpings_schedule_task = scheduling.create_task(
+            self.reschedule_modpings_schedule(),
+            event_loop=self.bot.loop
+        )
         self.reschedule_task = scheduling.create_task(
             self.reschedule_roles(),
             name="mod-pings-reschedule",
             event_loop=self.bot.loop,
         )
->>>>>>> aec75bda
 
     async def reschedule_roles(self) -> None:
         """Reschedule moderators role re-apply times."""
