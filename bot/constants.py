"""
Loads bot configuration from environment variables
and `.env` files. By default, this simply loads the
default configuration defined thanks to the `default`
keyword argument in each instance of the `Field` class
If two files called `.env` and `.env.server` are found
in the project directory, the values will be loaded
from both of them, thus overlooking the predefined defaults.
Any settings left out in the custom user configuration
will default to the values passed to the `default` kwarg.
"""
import os
from enum import Enum
from typing import Optional

from pydantic import BaseModel, BaseSettings, root_validator


class EnvConfig(BaseSettings):
    class Config:
        env_file = ".env", ".env.server",
        env_file_encoding = 'utf-8'
        env_nested_delimiter = '__'


class _Miscellaneous(EnvConfig):
    debug = True
    file_logs = False


Miscellaneous = _Miscellaneous()


FILE_LOGS = Miscellaneous.file_logs
DEBUG_MODE = Miscellaneous.debug


class _Bot(EnvConfig):
    EnvConfig.Config.env_prefix = "bot_"

    prefix = "!"
    sentry_dsn = ""
    token = ""
    trace_loggers = "*"


Bot = _Bot()


class _Channels(EnvConfig):
    EnvConfig.Config.env_prefix = "channels_"

    announcements = 354619224620138496
    changelog = 748238795236704388
    mailing_lists = 704372456592506880
    python_events = 729674110270963822
    python_news = 704372456592506880
    reddit = 458224812528238616

    dev_contrib = 635950537262759947
    dev_core = 411200599653351425
    dev_log = 622895325144940554

    meta = 429409067623251969
    python_general = 267624335836053506

    python_help = 1035199133436354600

    attachment_log = 649243850006855680
    filter_log = 1014943924185473094
    message_log = 467752170159079424
    mod_log = 282638479504965634
    nomination_voting_archive = 833371042046148738
    user_log = 528976905546760203
    voice_log = 640292421988646961

    off_topic_0 = 291284109232308226
    off_topic_1 = 463035241142026251
    off_topic_2 = 463035268514185226

    bot_commands = 267659945086812160
    discord_bots = 343944376055103488
    esoteric = 470884583684964352
    voice_gate = 764802555427029012
    code_jam_planning = 490217981872177157

    # Staff
    admins = 365960823622991872
    admin_spam = 563594791770914816
    defcon = 464469101889454091
    helpers = 385474242440986624
    incidents = 714214212200562749
    incidents_archive = 720668923636351037
    mod_alerts = 473092532147060736
    mod_meta = 775412552795947058
    mods = 305126844661760000
    nominations = 822920136150745168
    nomination_voting = 822853512709931008
    organisation = 551789653284356126

    # Staff announcement channels
    admin_announcements = 749736155569848370
    mod_announcements = 372115205867700225
    staff_announcements = 464033278631084042
    staff_info = 396684402404622347
    staff_lounge = 464905259261755392

    # Voice Channels
    admins_voice = 500734494840717332
    code_help_voice_0 = 751592231726481530
    code_help_voice_1 = 764232549840846858
    general_voice_0 = 751591688538947646
    general_voice_1 = 799641437645701151
    staff_voice = 412375055910043655

    black_formatter = 846434317021741086

    # Voice Chat
    code_help_chat_0 = 755154969761677312
    code_help_chat_1 = 766330079135268884
    staff_voice_chat = 541638762007101470
    voice_chat_0 = 412357430186344448
    voice_chat_1 = 799647045886541885

    big_brother = 468507907357409333
    duck_pond = 637820308341915648
    roles = 851270062434156586


Channels = _Channels()


class _Roles(EnvConfig):

    EnvConfig.Config.env_prefix = "roles_"

    # Self-assignable roles, see the Subscribe cog
    advent_of_code = 518565788744024082
    announcements = 463658397560995840
    lovefest = 542431903886606399
    pyweek_announcements = 897568414044938310
    revival_of_code = 988801794668908655
    legacy_help_channels_access = 1074780483776417964

    contributors = 295488872404484098
    help_cooldown = 699189276025421825
    muted = 277914926603829249
    partners = 323426753857191936
    python_community = 458226413825294336
    voice_verified = 764802720779337729

    # Streaming
    video = 764245844798079016

    # Staff
    admins = 267628507062992896
    core_developers = 587606783669829632
    code_jam_event_team = 787816728474288181
    devops = 409416496733880320
    domain_leads = 807415650778742785
    events_lead = 778361735739998228
    helpers = 267630620367257601
    moderators = 831776746206265384
    mod_team = 267629731250176001
    owners = 267627879762755584
    project_leads = 815701647526330398

    # Code Jam
    jammers = 737249140966162473

    # Patreon
    patreon_tier_1 = 505040943800516611
    patreon_tier_2 = 743399725914390631
    patreon_tier_3 = 743400204367036520


Roles = _Roles()


class _Categories(EnvConfig):
    EnvConfig.Config.env_prefix = "categories_"

    logs = 468520609152892958
    moderators = 749736277464842262
    modmail = 714494672835444826
    appeals = 890331800025563216
    appeals_2 = 895417395261341766
    voice = 356013253765234688

    # 2021 Summer Code Jam
    summer_code_jam = 861692638540857384


Categories = _Categories()


class _Guild(EnvConfig):
    EnvConfig.Config.env_prefix = "guild_"

    id = 267624335836053506
    invite = "https://discord.gg/python"

    moderation_categories = [
        Categories.moderators,
        Categories.modmail,
        Categories.logs,
        Categories.appeals,
        Categories.appeals_2
    ]
    moderation_channels = [Channels.admins, Channels.admin_spam, Channels.mods]
    modlog_blacklist = [
        Channels.attachment_log,
        Channels.message_log,
        Channels.mod_log,
        Channels.staff_voice,
        Channels.filter_log
    ]
    reminder_whitelist = [Channels.bot_commands, Channels.dev_contrib, Channels.black_formatter]
    moderation_roles = [Roles.admins, Roles.mod_team, Roles.moderators, Roles.owners]
    staff_roles = [Roles.admins, Roles.helpers, Roles.mod_team, Roles.owners]


Guild = _Guild()


class Event(Enum):
    """
    Event names. This does not include every event (for example, raw
    events aren't here), but only events used in ModLog for now.
    """

    guild_channel_create = "guild_channel_create"
    guild_channel_delete = "guild_channel_delete"
    guild_channel_update = "guild_channel_update"
    guild_role_create = "guild_role_create"
    guild_role_delete = "guild_role_delete"
    guild_role_update = "guild_role_update"
    guild_update = "guild_update"

    member_join = "member_join"
    member_remove = "member_remove"
    member_ban = "member_ban"
    member_unban = "member_unban"
    member_update = "member_update"

    message_delete = "message_delete"
    message_edit = "message_edit"

    voice_state_update = "voice_state_update"


class ThreadArchiveTimes(Enum):
    HOUR = 60
    DAY = 1440
    THREE_DAY = 4320
    WEEK = 10080


class Webhook(BaseModel):
    id: int
    channel: int


class _Webhooks(EnvConfig):
    EnvConfig.Config.env_prefix = "webhooks_"

    big_brother: Webhook = Webhook(id=569133704568373283, channel=Channels.big_brother)
    dev_log: Webhook = Webhook(id=680501655111729222, channel=Channels.dev_log)
    duck_pond: Webhook = Webhook(id=637821475327311927, channel=Channels.duck_pond)
    incidents: Webhook = Webhook(id=816650601844572212, channel=Channels.incidents)
    incidents_archive: Webhook = Webhook(id=720671599790915702, channel=Channels.incidents_archive)
    python_news: Webhook = Webhook(id=704381182279942324, channel=Channels.python_news)


Webhooks = _Webhooks()


class _BigBrother(EnvConfig):
    EnvConfig.Config.env_prefix = "big_brother_"

    header_message_limit = 15
    log_delay = 15


BigBrother = _BigBrother()


class _CodeBlock(EnvConfig):
    EnvConfig.Config.env_prefix = "code_block_"

    # The channels in which code blocks will be detected. They are not subject to a cooldown.
    channel_whitelist: list[int] = [Channels.bot_commands]
    # The channels which will be affected by a cooldown. These channels are also whitelisted.
    cooldown_channels: list[int] = [Channels.python_general]

    cooldown_seconds = 300
    minimum_lines = 4


CodeBlock = _CodeBlock()


class _Colours(EnvConfig):
    EnvConfig.Config.env_prefix = "colours_"

    blue = 0x3775a8
    bright_green = 0x01d277
    orange = 0xe67e22
    pink = 0xcf84e0
    purple = 0xb734eb
    soft_green = 0x68c290
    soft_orange = 0xf9cb54
    soft_red = 0xcd6d6d
    white = 0xfffffe
    yellow = 0xffd241

    @root_validator(pre=True)
    def parse_hex_values(cls, values):
        for key, value in values.items():
            values[key] = int(value, 16)
        return values


Colours = _Colours()


<<<<<<< HEAD
    failmail: str
    failed_file: str
=======
class _Free(EnvConfig):
    EnvConfig.Config.env_prefix = "free_"
>>>>>>> c6f9eb94

    activity_timeout = 600
    cooldown_per = 60.0
    cooldown_rate = 1


Free = _Free()


class Punishment(BaseModel):
    remove_after = 600
    role_id: int = Roles.muted


class Rule(BaseModel):
    interval: int
    max: int


# Some help in choosing an appropriate name for this is appreciated
class ExtendedRule(Rule):
    max_consecutive: int


class Rules(BaseModel):
    attachments: Rule = Rule(interval=10, max=6)
    burst: Rule = Rule(interval=10, max=7)
    chars: Rule = Rule(interval=5, max=4_200)
    discord_emojis: Rule = Rule(interval=10, max=20)
    duplicates: Rule = Rule(interval=10, max=3)
    links: Rule = Rule(interval=10, max=10)
    mentions: Rule = Rule(interval=10, max=5)
    newlines: ExtendedRule = ExtendedRule(interval=10, max=100, max_consecutive=10)
    role_mentions: Rule = Rule(interval=10, max=3)


class _AntiSpam(EnvConfig):
    EnvConfig.Config.env_prefix = 'anti_spam_'

    cache_size = 100

    clean_offending = True
    ping_everyone = True

    punishment = Punishment()
    rules = Rules()


AntiSpam = _AntiSpam()


class _HelpChannels(EnvConfig):
    EnvConfig.Config.env_prefix = "help_channels_"

    enable = True
    idle_minutes = 30
    deleted_idle_minutes = 5
    # Roles which are allowed to use the command which makes channels dormant
    cmd_whitelist: list[int] = [Roles.helpers]


HelpChannels = _HelpChannels()


class _RedirectOutput(EnvConfig):
    EnvConfig.Config.env_prefix = "redirect_output_"

    delete_delay = 15
    delete_invocation = True


RedirectOutput = _RedirectOutput()


class _DuckPond(EnvConfig):
    EnvConfig.Config.env_prefix = "duck_pond_"

    threshold = 7

    channel_blacklist: list[str] = [
        Channels.announcements,
        Channels.python_news,
        Channels.python_events,
        Channels.mailing_lists,
        Channels.reddit,
        Channels.duck_pond,
        Channels.changelog,
        Channels.staff_announcements,
        Channels.mod_announcements,
        Channels.admin_announcements,
        Channels.staff_info
    ]


DuckPond = _DuckPond()


class _PythonNews(EnvConfig):
    EnvConfig.Config.env_prefix = "python_news_"

    channel: int = Webhooks.python_news.channel
    webhook: int = Webhooks.python_news.id
    mail_lists = ['python-ideas', 'python-announce-list', 'pypi-announce', 'python-dev']


PythonNews = _PythonNews()


class _VoiceGate(EnvConfig):
    EnvConfig.Config.env_prefix = "voice_gate_"

    bot_message_delete_delay = 10
    minimum_activity_blocks = 3
    minimum_days_member = 3
    minimum_messages = 50
    voice_ping_delete_delay = 60


VoiceGate = _VoiceGate()


class _Branding(EnvConfig):
    EnvConfig.Config.env_prefix = "branding_"

    cycle_frequency = 3


Branding = _Branding()


class _VideoPermission(EnvConfig):
    EnvConfig.Config.env_prefix = "video_permission_"

    default_permission_duration = 5


VideoPermission = _VideoPermission()


class _Redis(EnvConfig):
    EnvConfig.Config.env_prefix = "redis_"

    host = "redis.default.svc.cluster.local"
    password = ""
    port = 6379
    use_fakeredis = False  # If this is True, Bot will use fakeredis.aioredis


Redis = _Redis()


class _CleanMessages(EnvConfig):
    EnvConfig.Config.env_prefix = "clean_"

    message_limit = 10_000


CleanMessages = _CleanMessages()


class _Stats(EnvConfig):
    EnvConfig.Config.env_prefix = "stats_"

    presence_update_timeout = 30
    statsd_host = "graphite.default.svc.cluster.local"


Stats = _Stats()


class _Cooldowns(EnvConfig):
    EnvConfig.Config.env_prefix = "cooldowns_"

    tags = 60


Cooldowns = _Cooldowns()


class _Metabase(EnvConfig):
    EnvConfig.Config.env_prefix = "metabase_"

    username = ""
    password = ""
    base_url = "http://metabase.default.svc.cluster.local"
    public_url = "https://metabase.pythondiscord.com"
    max_session_age = 20_160


Metabase = _Metabase()


class _BaseURLs(EnvConfig):
    EnvConfig.Config.env_prefix = "urls_"

    # Snekbox endpoints
    snekbox_eval_api = "http://snekbox-310.default.svc.cluster.local/eval"
    snekbox_311_eval_api = "http://snekbox.default.svc.cluster.local/eval"

    # Discord API
    discord_api = "https://discordapp.com/api/v7/"

    # Misc endpoints
    bot_avatar = "https://raw.githubusercontent.com/python-discord/branding/main/logos/logo_circle/logo_circle.png"

    github_bot_repo = "https://github.com/python-discord/bot"

    # Site
    site = "pythondiscord.com"
    site_schema = "https://"
    site_api = "site.default.svc.cluster.local/api"
    site_api_schema = "http://"


BaseURLs = _BaseURLs()


class _URLs(_BaseURLs):

    # Discord API endpoints
    discord_invite_api: str = "".join([BaseURLs.discord_api, "invites"])

    # Base site vars
    connect_max_retries = 3
    connect_cooldown = 5

    site_staff: str = "".join([BaseURLs.site_schema, BaseURLs.site, "/staff"])
    site_paste = "".join(["paste.", BaseURLs.site])

    # Site endpoints
    site_logs_view: str = "".join([BaseURLs.site_schema, BaseURLs.site, "/staff/bot/logs"])
    paste_service: str = "".join([BaseURLs.site_schema, "paste.", BaseURLs.site, "/{key}"])


URLs = _URLs()


class _Emojis(EnvConfig):
    EnvConfig.Config.env_prefix = "emojis_"

    badge_bug_hunter = "<:bug_hunter_lvl1:743882896372269137>"
    badge_bug_hunter_level_2 = "<:bug_hunter_lvl2:743882896611344505>"
    badge_early_supporter = "<:early_supporter:743882896909140058>"
    badge_hypesquad = "<:hypesquad_events:743882896892362873>"
    badge_hypesquad_balance = "<:hypesquad_balance:743882896460480625>"
    badge_hypesquad_bravery = "<:hypesquad_bravery:743882896745693335>"
    badge_hypesquad_brilliance = "<:hypesquad_brilliance:743882896938631248>"
    badge_partner = "<:partner:748666453242413136>"
    badge_staff = "<:discord_staff:743882896498098226>"
    badge_verified_bot_developer = "<:verified_bot_dev:743882897299210310>"
    verified_bot = "<:verified_bot:811645219220750347>"
    bot = "<:bot:812712599464443914>"

    defcon_shutdown = "<:defcondisabled:470326273952972810>"  # noqa: E704
    defcon_unshutdown = "<:defconenabled:470326274213150730>"  # noqa: E704
    defcon_update = "<:defconsettingsupdated:470326274082996224>"  # noqa: E704

    failmail = "<:failmail:633660039931887616>"

    incident_actioned = "<:incident_actioned:714221559279255583>"
    incident_investigating = "<:incident_investigating:714224190928191551>"
    incident_unactioned = "<:incident_unactioned:714223099645526026>"

    status_dnd = "<:status_dnd:470326272082313216>"
    status_idle = "<:status_idle:470326266625785866>"
    status_offline = "<:status_offline:470326266537705472>"
    status_online = "<:status_online:470326272351010816>"

    ducky_dave = "<:ducky_dave:742058418692423772>"

    trashcan = "<:trashcan:637136429717389331>"

    bullet = "\u2022"
    check_mark = "\u2705"
    cross_mark = "\u274C"
    new = "\U0001F195"
    pencil = "\u270F"

    ok_hand = ":ok_hand:"


Emojis = _Emojis()


class _Icons(EnvConfig):
    EnvConfig.Config.env_prefix = "icons_"

    crown_blurple = "https://cdn.discordapp.com/emojis/469964153289965568.png"
    crown_green = "https://cdn.discordapp.com/emojis/469964154719961088.png"
    crown_red = "https://cdn.discordapp.com/emojis/469964154879344640.png"

    defcon_denied = "https://cdn.discordapp.com/emojis/472475292078964738.png"    # noqa: E704
    defcon_shutdown = "https://cdn.discordapp.com/emojis/470326273952972810.png"  # noqa: E704
    defcon_unshutdown = "https://cdn.discordapp.com/emojis/470326274213150730.png"   # noqa: E704
    defcon_update = "https://cdn.discordapp.com/emojis/472472638342561793.png"   # noqa: E704

    filtering = "https://cdn.discordapp.com/emojis/472472638594482195.png"

    green_checkmark = "https://raw.githubusercontent.com/python-discord/branding/main/icons/checkmark/green-checkmark-dist.png"
    green_questionmark = "https://raw.githubusercontent.com/python-discord/branding/main/icons/checkmark/green-question-mark-dist.png"
    guild_update = "https://cdn.discordapp.com/emojis/469954765141442561.png"

    hash_blurple = "https://cdn.discordapp.com/emojis/469950142942806017.png"
    hash_green = "https://cdn.discordapp.com/emojis/469950144918585344.png"
    hash_red = "https://cdn.discordapp.com/emojis/469950145413251072.png"

    message_bulk_delete = "https://cdn.discordapp.com/emojis/469952898994929668.png"
    message_delete = "https://cdn.discordapp.com/emojis/472472641320648704.png"
    message_edit = "https://cdn.discordapp.com/emojis/472472638976163870.png"

    pencil = "https://cdn.discordapp.com/emojis/470326272401211415.png"

    questionmark = "https://cdn.discordapp.com/emojis/512367613339369475.png"

    remind_blurple = "https://cdn.discordapp.com/emojis/477907609215827968.png"
    remind_green = "https://cdn.discordapp.com/emojis/477907607785570310.png"
    remind_red = "https://cdn.discordapp.com/emojis/477907608057937930.png"

    sign_in = "https://cdn.discordapp.com/emojis/469952898181234698.png"
    sign_out = "https://cdn.discordapp.com/emojis/469952898089091082.png"

    superstarify = "https://cdn.discordapp.com/emojis/636288153044516874.png"
    unsuperstarify = "https://cdn.discordapp.com/emojis/636288201258172446.png"

    token_removed = "https://cdn.discordapp.com/emojis/470326273298792469.png"

    user_ban = "https://cdn.discordapp.com/emojis/469952898026045441.png"
    user_mute = "https://cdn.discordapp.com/emojis/472472640100106250.png"
    user_unban = "https://cdn.discordapp.com/emojis/469952898692808704.png"
    user_unmute = "https://cdn.discordapp.com/emojis/472472639206719508.png"
    user_update = "https://cdn.discordapp.com/emojis/469952898684551168.png"
    user_verified = "https://cdn.discordapp.com/emojis/470326274519334936.png"
    user_warn = "https://cdn.discordapp.com/emojis/470326274238447633.png"

    voice_state_blue = "https://cdn.discordapp.com/emojis/656899769662439456.png"
    voice_state_green = "https://cdn.discordapp.com/emojis/656899770094452754.png"
    voice_state_red = "https://cdn.discordapp.com/emojis/656899769905709076.png"


Icons = _Icons()


class _Filter(EnvConfig):
    EnvConfig.Config.env_prefix = "filters_"

    filter_domains = True
    filter_everyone_ping = True
    filter_invites = True
    filter_zalgo = False
    watch_regex = True
    watch_rich_embeds = True

    # Notifications are not expected for "watchlist" type filters

    notify_user_domains = False
    notify_user_everyone_ping = True
    notify_user_invites = True
    notify_user_zalgo = False

    offensive_msg_delete_days = 7
    ping_everyone = True

    channel_whitelist = [
        Channels.admins,
        Channels.big_brother,
        Channels.dev_log,
        Channels.message_log,
        Channels.mod_log,
        Channels.staff_lounge
    ]
    role_whitelist = [
        Roles.admins,
        Roles.helpers,
        Roles.moderators,
        Roles.owners,
        Roles.python_community,
        Roles.partners
    ]


Filter = _Filter()


class _Keys(EnvConfig):

    EnvConfig.Config.env_prefix = "api_keys_"

    github = ""
    site_api = ""


Keys = _Keys()


BOT_DIR = os.path.dirname(__file__)
PROJECT_ROOT = os.path.abspath(os.path.join(BOT_DIR, os.pardir))

# Default role combinations
MODERATION_ROLES = Guild.moderation_roles
STAFF_ROLES = Guild.staff_roles
STAFF_PARTNERS_COMMUNITY_ROLES = STAFF_ROLES + [Roles.partners, Roles.python_community]

# Channel combinations
MODERATION_CHANNELS = Guild.moderation_channels

# Category combinations
MODERATION_CATEGORIES = Guild.moderation_categories

# Git SHA for Sentry
GIT_SHA = os.environ.get("GIT_SHA", "development")


# Bot replies
NEGATIVE_REPLIES = [
    "Noooooo!!",
    "Nope.",
    "I'm sorry Dave, I'm afraid I can't do that.",
    "I don't think so.",
    "Not gonna happen.",
    "Out of the question.",
    "Huh? No.",
    "Nah.",
    "Naw.",
    "Not likely.",
    "No way, José.",
    "Not in a million years.",
    "Fat chance.",
    "Certainly not.",
    "NEGATORY.",
    "Nuh-uh.",
    "Not in my house!",
]

POSITIVE_REPLIES = [
    "Yep.",
    "Absolutely!",
    "Can do!",
    "Affirmative!",
    "Yeah okay.",
    "Sure.",
    "Sure thing!",
    "You're the boss!",
    "Okay.",
    "No problem.",
    "I got you.",
    "Alright.",
    "You got it!",
    "ROGER THAT",
    "Of course!",
    "Aye aye, cap'n!",
    "I'll allow it.",
]

ERROR_REPLIES = [
    "Please don't do that.",
    "You have to stop.",
    "Do you mind?",
    "In the future, don't do that.",
    "That was a mistake.",
    "You blew it.",
    "You're bad at computers.",
    "Are you trying to kill me?",
    "Noooooo!!",
    "I can't believe you've done this",
]<|MERGE_RESOLUTION|>--- conflicted
+++ resolved
@@ -324,13 +324,8 @@
 Colours = _Colours()
 
 
-<<<<<<< HEAD
-    failmail: str
-    failed_file: str
-=======
 class _Free(EnvConfig):
     EnvConfig.Config.env_prefix = "free_"
->>>>>>> c6f9eb94
 
     activity_timeout = 600
     cooldown_per = 60.0
@@ -589,6 +584,7 @@
     defcon_update = "<:defconsettingsupdated:470326274082996224>"  # noqa: E704
 
     failmail = "<:failmail:633660039931887616>"
+    failed_file = "<:failed_file:1073298441968562226>"
 
     incident_actioned = "<:incident_actioned:714221559279255583>"
     incident_investigating = "<:incident_investigating:714224190928191551>"
