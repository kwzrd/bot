--- conflicted
+++ resolved
@@ -8,16 +8,11 @@
 from typing import Callable, List, Optional, Sequence, Union
 
 import discord
-<<<<<<< HEAD
-from botcore.site_api import ResponseCodeError
-from botcore.utils import scheduling
 from discord import Message
 from discord.ext.commands import Context
+from pydis_core.site_api import ResponseCodeError
+from pydis_core.utils import scheduling
 from sentry_sdk import add_breadcrumb
-=======
-from discord.ext.commands import Context
-from pydis_core.utils import scheduling
->>>>>>> 5b6b6352
 
 import bot
 from bot.constants import Emojis, MODERATION_ROLES, NEGATIVE_REPLIES, URLs
