--- conflicted
+++ resolved
@@ -28,12 +28,9 @@
         soft_green: 0x68c290
         soft_orange: 0xf9cb54
         bright_green: 0x01d277
-<<<<<<< HEAD
         orange: 0xe67e22
         pink: 0xcf84e0
         purple: 0xb734eb
-=======
->>>>>>> 14e71609
 
     emojis:
         defcon_disabled: "<:defcondisabled:470326273952972810>"
